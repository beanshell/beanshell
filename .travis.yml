language: java
<<<<<<< HEAD
dist: trusty
sudo: false
script:
  - jdk_switcher use oraclejdk8
  - mvn clean install -Djacoco.skip=true -DskipTests 
  - jdk_switcher use oraclejdk9
  - mvn test -DargLine=--illegal-access=deny
  - jdk_switcher use oraclejdk8
  - mvn test -Daccessibility=true -Dverbose=true
=======
dist: xenial

jdk:
  - oraclejdk11
  - oraclejdk13
  - openjdk8
  - openjdk11

# How to do multiple JDKs keep changing, jdk_switcher is no longer found
#     https://docs.travis-ci.com/user/languages/java/    

#script:
#  - jdk_switcher use oraclejdk8
#  - mvn clean install -Djacoco.skip=true -DskipTests 
#  - jdk_switcher use oraclejdk9
#  - mvn test -DargLine=--illegal-access=deny
#  - jdk_switcher use oraclejdk8
#  - mvn test -Daccessibility=true -Dverbose=true
>>>>>>> 6014e159
cache:
  directories:
    - $HOME/.m2
after_success:
  - bash <(curl -s https://codecov.io/bash)<|MERGE_RESOLUTION|>--- conflicted
+++ resolved
@@ -1,15 +1,4 @@
 language: java
-<<<<<<< HEAD
-dist: trusty
-sudo: false
-script:
-  - jdk_switcher use oraclejdk8
-  - mvn clean install -Djacoco.skip=true -DskipTests 
-  - jdk_switcher use oraclejdk9
-  - mvn test -DargLine=--illegal-access=deny
-  - jdk_switcher use oraclejdk8
-  - mvn test -Daccessibility=true -Dverbose=true
-=======
 dist: xenial
 
 jdk:
@@ -28,7 +17,6 @@
 #  - mvn test -DargLine=--illegal-access=deny
 #  - jdk_switcher use oraclejdk8
 #  - mvn test -Daccessibility=true -Dverbose=true
->>>>>>> 6014e159
 cache:
   directories:
     - $HOME/.m2
