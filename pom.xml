<?xml version="1.0" encoding="UTF-8"?>
<!--
   ====================================================================
   Licensed to the Apache Software Foundation (ASF) under one
   or more contributor license agreements.  See the NOTICE file
   distributed with this work for additional information
   regarding copyright ownership.  The ASF licenses this file
   to you under the Apache License, Version 2.0 (the
   "License"); you may not use this file except in compliance
   with the License.  You may obtain a copy of the License at

     http://www.apache.org/licenses/LICENSE-2.0

   Unless required by applicable law or agreed to in writing,
   software distributed under the License is distributed on an
   "AS IS" BASIS, WITHOUT WARRANTIES OR CONDITIONS OF ANY
   KIND, either express or implied.  See the License for the
   specific language governing permissions and limitations
   under the License.
   ====================================================================

  This software consists of voluntary contributions made by many
  individuals on behalf of the Apache Software Foundation.  For more
  information on the Apache Software Foundation, please see
  <http://www.apache.org />.
-->
<project xmlns="http://maven.apache.org/POM/4.0.0" xmlns:xsi="http://www.w3.org/2001/XMLSchema-instance"
         xsi:schemaLocation="http://maven.apache.org/POM/4.0.0 http://maven.apache.org/xsd/maven-4.0.0.xsd">
  <modelVersion>4.0.0</modelVersion>

  <groupId>org.apache-extras.beanshell</groupId>
  <artifactId>bsh</artifactId>
  <version>2.1.0-SNAPSHOT</version>
  <packaging>bundle</packaging>

  <name>BeanShell</name>
  <description>BeanShell is a small, free, embeddable Java source interpreter
    with object scripting language features, written in Java. BeanShell
    dynamically executes standard Java syntax and extends it with common
    scripting conveniences such as loose types, commands, and method closures
    like those in Perl and JavaScript.
  </description>
  <url>https://github.com/beanshell/beanshell/</url>
  <licenses>
    <license>
      <name>Apache License, Version 2.0</name>
      <url>http://www.apache.org/licenses/LICENSE-2.0.txt</url>
      <distribution>repo</distribution>
    </license>
  </licenses>

  <properties>
    <project.build.sourceEncoding>UTF-8</project.build.sourceEncoding>
    <project.reporting.outputEncoding>UTF-8</project.reporting.outputEncoding>
    <checkstyle.suppressions.location>src/conf/checkstyle-supressions.xml</checkstyle.suppressions.location>
    <version.jdk>1.8</version.jdk>
    <maven.compiler.source>${version.jdk}</maven.compiler.source>
    <maven.compiler.target>${version.jdk}</maven.compiler.target>
  </properties>

  <scm>
    <connection>scm:git:git://github.com/beanshell/beanshell.git</connection>
    <developerConnection>scm:git:git@github.com:beanshell/beanshell.git</developerConnection>
    <url>https://github.com/beanshell/beanshell/</url>
    <tag>HEAD</tag>
  </scm>
  <developers>
    <!-- Current maintainers according to https://github.com/beanshell/ -->
    <developer>
      <id>patniemeyer</id>
      <name>Patrick Niemeyer</name>
      <email>patniemeyer@gmail.com</email>
      <organization>Apache Extras</organization>
      <organizationUrl>http://www.apache-extras.org/</organizationUrl>
    </developer>
    <developer>
      <id>dleuck</id>
      <name>Daniel Leuck</name>
      <email>dan@ikayzo.com</email>
      <organization>Apache Extras</organization>
      <organizationUrl>http://www.apache-extras.org/</organizationUrl>
    </developer>
    <developer>
      <id>simonetripodi</id>
      <name>Simone Tripodi</name>
      <email>simonetripodi@apache.org</email>
      <organization>Apache Extras</organization>
      <organizationUrl>http://www.apache-extras.org/</organizationUrl>
    </developer>
    <developer>
      <id>pgiffuni</id>
      <name>Pedro Giffuni</name>
      <email>pfg@apache.org</email>
      <organization>Apache Extras</organization>
      <organizationUrl>http://www.apache-extras.org/</organizationUrl>
    </developer>
    <developer>
      <name>Peter Jodeleit</name>
      <email>pejobo70@gmail.com</email>
      <organization>Apache Extras</organization>
      <organizationUrl>http://www.apache-extras.org/</organizationUrl>
    </developer>
    <developer>
      <id>stain</id>
      <name>Stian Soiland-Reyes</name>
      <email>stain@apache.org</email>
      <organization>Apache Extras</organization>
      <organizationUrl>http://www.apache-extras.org/</organizationUrl>
    </developer>
    <developer>
      <id>alaninmcr</id>
      <name>Alan R Williams</name>
      <email>alaninmcr@apache.org</email>
      <organization>Apache Extras</organization>
      <organizationUrl>http://www.apache-extras.org/</organizationUrl>
    </developer>
    <developer>
      <id>mjwall</id>
      <name>Michael Wall</name>
      <email>mjwall@gmail.com</email>
      <organization>Apache Extras</organization>
      <organizationUrl>http://www.apache-extras.org/</organizationUrl>
    </developer>
  </developers>

  <issueManagement>
    <system>GitHub</system>
    <url>https://github.com/beanshell/beanshell/issues</url>
  </issueManagement>

  <distributionManagement>
    <repository>
      <id>bintray-beanshell-Beanshell-bsh</id>
      <name>beanshell-Beanshell-bsh</name>
      <url>https://api.bintray.com/maven/beanshell/Beanshell/bsh</url>
    </repository>
  </distributionManagement>

  <build>
    <plugins>
      <plugin>
        <groupId>com.helger.maven</groupId>
        <artifactId>ph-javacc-maven-plugin</artifactId>
        <version>4.0.3</version>
        <executions>
          <execution>
            <id>javacc</id>
            <goals>
              <goal>jjtree-javacc</goal>
            </goals>
            <configuration>
              <jdkVersion>1.8</jdkVersion>
              <javadocFriendlyComments>true</javadocFriendlyComments>
              <static>false</static>
              <usercharstream>true</usercharstream>
            </configuration>
          </execution>
        </executions>
      </plugin>
      <plugin>
        <groupId>org.apache.maven.plugins</groupId>
        <artifactId>maven-jar-plugin</artifactId>
        <version>3.1.0</version>
        <configuration>
          <archive>
            <manifest>
              <mainClass>bsh.Console</mainClass>
            </manifest>
          </archive>
        </configuration>
      </plugin>
      <plugin>
        <groupId>org.apache.maven.plugins</groupId>
        <artifactId>maven-checkstyle-plugin</artifactId>
        <version>2.17</version>
        <dependencies>
          <dependency>
            <groupId>com.puppycrawl.tools</groupId>
            <artifactId>checkstyle</artifactId>
            <version>8.10</version>
          </dependency>
        </dependencies>
        <executions>
          <execution>
            <id>validate</id>
            <phase>verify</phase>
            <configuration>
              <encoding>UTF-8</encoding>
              <failsOnViolation>true</failsOnViolation>
              <includeTestSourceDirectory>true</includeTestSourceDirectory>
              <sourceDirectories>
                <sourceDirectory>src/main/java</sourceDirectory>
              </sourceDirectories>
            </configuration>
            <goals>
              <goal>check</goal>
            </goals>
          </execution>
        </executions>
      </plugin>
      <plugin>
        <groupId>org.apache.felix</groupId>
        <artifactId>maven-bundle-plugin</artifactId>
        <version>3.0.1</version>
        <extensions>true</extensions>
      </plugin>
      <plugin>
        <groupId>org.apache.maven.plugins</groupId>
        <artifactId>maven-source-plugin</artifactId>
        <version>3.0.1</version>
        <executions>
          <execution>
            <id>attach-sources</id>
            <goals>
              <goal>jar</goal>
            </goals>
            <phase>verify</phase>
          </execution>
        </executions>
      </plugin>
      <plugin>
        <groupId>org.apache.maven.plugins</groupId>
        <artifactId>maven-surefire-plugin</artifactId>
        <version>2.21.0</version>
        <configuration>
          <argLine>${surefireArgLine}</argLine>
          <systemPropertyVariables>
            <bsh.debugClasses></bsh.debugClasses>
            <accessibility>false</accessibility>
            <script></script>
            <skip_known_issues>true</skip_known_issues>
          </systemPropertyVariables>
        </configuration>
      </plugin>
      <plugin>
        <groupId>org.jacoco</groupId>
        <artifactId>jacoco-maven-plugin</artifactId>
        <version>0.8.1</version>
        <executions>
          <execution>
            <id>default-prepare-agent</id>
            <goals>
              <goal>prepare-agent</goal>
            </goals>
            <configuration>
              <propertyName>surefireArgLine</propertyName>
              <append>true</append>
              <excludes>
                <exclude>bsh/org/objectweb/**/*</exclude>
                <exclude>bsh/Token*</exclude>
                <exclude>bsh/JavaCharStream*</exclude>
                <exclude>bsh/*Parser*</exclude>
              </excludes>
            </configuration>
          </execution>
          <execution>
            <id>default-report</id>
            <phase>test</phase>
            <goals>
              <goal>report</goal>
            </goals>
            <configuration>
              <outputDirectory>${project.reporting.outputDirectory}/jacoco</outputDirectory>
              <excludes>
                <exclude>bsh/org/objectweb/**/*</exclude>
                <exclude>bsh/Token*</exclude>
                <exclude>bsh/JavaCharStream*</exclude>
                <exclude>bsh/*Parser*</exclude>
              </excludes>
            </configuration>
          </execution>
        </executions>
      </plugin>
    </plugins>
  </build>

<<<<<<< HEAD

=======
>>>>>>> 480dac0a
  <dependencies>
    <dependency>
      <groupId>junit</groupId>
      <artifactId>junit</artifactId>
      <version>4.12</version>
      <scope>test</scope>
    </dependency>
    <dependency>
      <groupId>org.hamcrest</groupId>
      <artifactId>hamcrest-all</artifactId>
      <version>1.3</version>
      <scope>test</scope>
    </dependency>

    <dependency>
      <groupId>javax.servlet</groupId>
      <artifactId>javax.servlet-api</artifactId>
      <version>4.0.1</version>
      <scope>provided</scope>
      <optional>true</optional>
    </dependency>

  </dependencies>
</project><|MERGE_RESOLUTION|>--- conflicted
+++ resolved
@@ -274,10 +274,6 @@
     </plugins>
   </build>
 
-<<<<<<< HEAD
-
-=======
->>>>>>> 480dac0a
   <dependencies>
     <dependency>
       <groupId>junit</groupId>
